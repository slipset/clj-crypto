--- conflicted
+++ resolved
@@ -1,52 +1,30 @@
 (ns clj-crypto.test.core
-<<<<<<< HEAD
   (:refer-clojure :exclude [format])
   (:use [clj-crypto.core]
         [clojure.test])
-=======
-  (:require [clj-crypto.core :as c])
-  (:use  [clojure.test])
->>>>>>> 76a2a602
   (:import [java.security KeyPair]))
 
 (deftest test-encrypt-decrypt
-  (let [key-pair (c/generate-key-pair)
+  (let [key-pair (generate-key-pair)
         data "secret text"]
     (is key-pair "key-pair is nil, but expected non-nil.")
-    (let [encrypted-text (c/encrypt key-pair data)]
+    (let [encrypted-text (encrypt key-pair data)]
       (is encrypted-text "encrypted-text is nil, but expected non-nil.")
-      (let [decrypted-text (c/decrypt key-pair encrypted-text)]
+      (let [decrypted-text (decrypt key-pair encrypted-text)]
         (is decrypted-text "decrypted-text is nil, but expected non-nil.")
         (is (= decrypted-text data) (str "Text not decrypted."))))))
 
-<<<<<<< HEAD
-=======
-(deftest password-encrypt-decrypt
-  (let [password "password"
-        data "secret text"
-        algorithm c/des-algorithm
-        encrypted-data (c/password-encrypt password data algorithm)]
-    (is (not (= data encrypted-data)) "Text not encrypted.")
-    (is (= data (c/password-decrypt password encrypted-data algorithm)) "Text not decrypted."))
-  (let [password "password blah blah blah blah blah blah blah blah"
-        data "secret text"
-        algorithm c/des-algorithm
-        encrypted-data (c/password-encrypt password data algorithm)]
-    (is (not (= data encrypted-data)) "Text not encrypted.")
-    (is (= data (c/password-decrypt password encrypted-data algorithm)) "Text not decrypted.")))
-
->>>>>>> 76a2a602
 (deftest basic-password-protection
   (let [password "password"
         salt 2079324
-        algorithm c/default-encrypt-password-algorithm
-        n c/default-encrypt-password-n
-        encrypted-password (c/encrypt-password-string password salt algorithm n)
+        algorithm default-encrypt-password-algorithm
+        n default-encrypt-password-n
+        encrypted-password (encrypt-password-string password salt algorithm n)
         ]
-    #_(is (not (= encrypted-password password)) "Password not encrypted") 
-    #_(is (= encrypted-password (c/encrypt-password-string password salt algorithm n)) "Password check not valid.")
-    #_(is (not (= encrypted-password (c/encrypt-password-string password salt algorithm 1))) "Multiple hash iterations do not help.")
-    #_(is (not (= encrypted-password (c/encrypt-password-string (.substring password 0 4) salt algorithm n))) "Short password works when it shouldn't.")))
+    (is (not (= encrypted-password password)) "Password not encrypted") 
+    (is (= encrypted-password (encrypt-password-string password salt algorithm n)) "Password check not valid.")
+    (is (not (= encrypted-password (encrypt-password-string password salt algorithm 1))) "Multiple hash iterations do not help.")
+    (is (not (= encrypted-password (encrypt-password-string (.substring password 0 4) salt algorithm n))) "Short password works when it shouldn't.")))
 
 (defn byte-not-equals [byte1 byte2]
   (not (= byte1 byte2))) 
@@ -68,8 +46,8 @@
     (key-equals? (.getPrivate key-pair1) (.getPrivate key-pair2)))) 
 
 (deftest save-load-key-pairs
-  (let [key-pair (c/generate-key-pair)
-        key-pair-map (c/get-key-pair-map key-pair)]
+  (let [key-pair (generate-key-pair)
+        key-pair-map (get-key-pair-map key-pair)]
     (is key-pair-map "Expected non-nil key-pair-map.")
     (is (map? key-pair-map) "key-pair-map must be a map")
     (is (contains? key-pair-map :public-key) "key-pair-map must contain the :public-key key")
@@ -78,18 +56,18 @@
           private-key (:private-key key-pair-map)]
       (is (map? public-key) "Public key must be a map.")
       (is (map? private-key) "private key must be a map.")
-      (is (= (:algorithm public-key) c/default-algorithm) "The public key algorithm must be the default algorithm.")
-      (is (= (:algorithm private-key) c/default-algorithm) "The private key algorithm must be the default algorithm.")
+      (is (= (:algorithm public-key) default-algorithm) "The public key algorithm must be the default algorithm.")
+      (is (= (:algorithm private-key) default-algorithm) "The private key algorithm must be the default algorithm.")
       (is (contains? public-key :bytes) "The public key map must contain the :bytes key.")
       (is (contains? private-key :bytes) "The private key map must contain the :bytes key."))
-    (let [decoded-key-pair (c/decode-key-pair key-pair-map)]
+    (let [decoded-key-pair (decode-key-pair key-pair-map)]
       (is decoded-key-pair "Expected non-nil decoded-key-pair")
       (is (instance? KeyPair decoded-key-pair) "decode-key-pair must return an object of type KeyPair.")
       (is (key-pair-equals? key-pair decoded-key-pair) "The decoded key is not equal to the original key."))))
 
 (deftest signature
   (let [test-data "Test data to sign"
-        key-pair (c/generate-key-pair)
-        signature (c/sign key-pair test-data)]
-    (is (c/verify-signature key-pair test-data signature))
-    (is (not (c/verify-signature (c/generate-key-pair) test-data signature)))))+        key-pair (generate-key-pair)
+        signature (sign key-pair test-data)]
+    (is (verify-signature key-pair test-data signature))
+    (is (not (verify-signature (generate-key-pair) test-data signature)))))