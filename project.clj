<<<<<<< HEAD
(defproject clj-crypto "1.0.2-SNAPSHOT"
  :description "Clj-crypto is a wrapper for Bouncy Castle which allows you to easily use cryptography in your clojure app."
  :dependencies [[org.bouncycastle/bcprov-jdk16 "1.46"]
                 [commons-codec/commons-codec "1.5"]
                 [org.clojure/tools.logging "0.2.0"]])
=======
(defproject org.clojars.guilespi/clj-crypto "1.0.2"
  :description "Clj-crypto is a wrapper for Bouncy Castle which allows you to easily use cryptography in your clojure app."
  :dependencies [[org.bouncycastle/bcprov-jdk15on "1.50"]
                 [org.clojure/clojure "1.6.0"]
                 [org.clojure/tools.logging "0.3.0"]
                 [commons-codec/commons-codec "1.5"]])
>>>>>>> 542cc886
<|MERGE_RESOLUTION|>--- conflicted
+++ resolved
@@ -1,14 +1,5 @@
-<<<<<<< HEAD
-(defproject clj-crypto "1.0.2-SNAPSHOT"
-  :description "Clj-crypto is a wrapper for Bouncy Castle which allows you to easily use cryptography in your clojure app."
-  :dependencies [[org.bouncycastle/bcprov-jdk16 "1.46"]
-                 [commons-codec/commons-codec "1.5"]
-                 [org.clojure/tools.logging "0.2.0"]])
-=======
-(defproject org.clojars.guilespi/clj-crypto "1.0.2"
+(defproject clj-crypto "1.0.2"
   :description "Clj-crypto is a wrapper for Bouncy Castle which allows you to easily use cryptography in your clojure app."
   :dependencies [[org.bouncycastle/bcprov-jdk15on "1.50"]
-                 [org.clojure/clojure "1.6.0"]
-                 [org.clojure/tools.logging "0.3.0"]
-                 [commons-codec/commons-codec "1.5"]])
->>>>>>> 542cc886
+                 [commons-codec/commons-codec "1.5"]
+                 [org.clojure/tools.logging "0.3.0"]])